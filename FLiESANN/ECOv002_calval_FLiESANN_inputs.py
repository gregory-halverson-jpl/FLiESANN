--- conflicted
+++ resolved
@@ -11,11 +11,7 @@
 
     # Define the path to the output CSV file relative to this module's directory
     module_dir = os.path.dirname(os.path.abspath(__file__))
-<<<<<<< HEAD
-    input_file_path = os.path.join(module_dir, "ECOv002-cal-val-FLiESANN-inputs.csv")
-=======
     output_file_path = os.path.join(module_dir, "ECOv002-cal-val-FLiESANN-inputs.csv")
->>>>>>> ae39e2e0
 
     # Load the output data into a DataFrame
     outputs_df = pd.read_csv(output_file_path)
